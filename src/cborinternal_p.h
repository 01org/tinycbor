/****************************************************************************
**
** Copyright (C) 2017 Intel Corporation
**
** Permission is hereby granted, free of charge, to any person obtaining a copy
** of this software and associated documentation files (the "Software"), to deal
** in the Software without restriction, including without limitation the rights
** to use, copy, modify, merge, publish, distribute, sublicense, and/or sell
** copies of the Software, and to permit persons to whom the Software is
** furnished to do so, subject to the following conditions:
**
** The above copyright notice and this permission notice shall be included in
** all copies or substantial portions of the Software.
**
** THE SOFTWARE IS PROVIDED "AS IS", WITHOUT WARRANTY OF ANY KIND, EXPRESS OR
** IMPLIED, INCLUDING BUT NOT LIMITED TO THE WARRANTIES OF MERCHANTABILITY,
** FITNESS FOR A PARTICULAR PURPOSE AND NONINFRINGEMENT. IN NO EVENT SHALL THE
** AUTHORS OR COPYRIGHT HOLDERS BE LIABLE FOR ANY CLAIM, DAMAGES OR OTHER
** LIABILITY, WHETHER IN AN ACTION OF CONTRACT, TORT OR OTHERWISE, ARISING FROM,
** OUT OF OR IN CONNECTION WITH THE SOFTWARE OR THE USE OR OTHER DEALINGS IN
** THE SOFTWARE.
**
****************************************************************************/

#ifndef CBORINTERNAL_P_H
#define CBORINTERNAL_P_H

#include "compilersupport_p.h"

#ifndef CBOR_INTERNAL_API
#  define CBOR_INTERNAL_API
#endif

#ifndef CBOR_PARSER_MAX_RECURSIONS
#  define CBOR_PARSER_MAX_RECURSIONS 1024
#endif

/*
 * CBOR Major types
 * Encoded in the high 3 bits of the descriptor byte
 * See http://tools.ietf.org/html/rfc7049#section-2.1
 */
typedef enum CborMajorTypes {
    UnsignedIntegerType = 0U,
    NegativeIntegerType = 1U,
    ByteStringType = 2U,
    TextStringType = 3U,
    ArrayType = 4U,
    MapType = 5U,           /* a.k.a. object */
    TagType = 6U,
    SimpleTypesType = 7U
} CborMajorTypes;

/*
 * CBOR simple and floating point types
 * Encoded in the low 8 bits of the descriptor byte when the
 * Major Type is 7.
 */
typedef enum CborSimpleTypes {
    FalseValue              = 20,
    TrueValue               = 21,
    NullValue               = 22,
    UndefinedValue          = 23,
    SimpleTypeInNextByte    = 24,   /* not really a simple type */
    HalfPrecisionFloat      = 25,   /* ditto */
    SinglePrecisionFloat    = 26,   /* ditto */
    DoublePrecisionFloat    = 27,   /* ditto */
    Break                   = 31
} CborSimpleTypes;

enum {
    SmallValueBitLength     = 5U,
    SmallValueMask          = (1U << SmallValueBitLength) - 1,      /* 31 */
    Value8Bit               = 24U,
    Value16Bit              = 25U,
    Value32Bit              = 26U,
    Value64Bit              = 27U,
    IndefiniteLength        = 31U,

    MajorTypeShift          = SmallValueBitLength,
    MajorTypeMask           = (int) (~0U << MajorTypeShift),

    BreakByte               = (unsigned)Break | (SimpleTypesType << MajorTypeShift)
};

<<<<<<< HEAD
CBOR_INTERNAL_API CBOR_INTERNAL_API_CC CborError _cbor_value_extract_number(const uint8_t **ptr, const uint8_t *end, uint64_t *len);
CBOR_INTERNAL_API CBOR_INTERNAL_API_CC CborError _cbor_value_prepare_string_iteration(CborValue *it);
=======
CBOR_INTERNAL_API CborError CBOR_INTERNAL_API_CC _cbor_value_extract_number(const uint8_t **ptr, const uint8_t *end, uint64_t *len);
CBOR_INTERNAL_API CborError CBOR_INTERNAL_API_CC _cbor_value_prepare_string_iteration(CborValue *it);
CBOR_INTERNAL_API CborError CBOR_INTERNAL_API_CC _cbor_value_get_string_chunk(const CborValue *value, const void **bufferptr,
                                                                              size_t *len, CborValue *next);

>>>>>>> 3642f49d

#endif /* CBORINTERNAL_P_H */<|MERGE_RESOLUTION|>--- conflicted
+++ resolved
@@ -83,15 +83,7 @@
     BreakByte               = (unsigned)Break | (SimpleTypesType << MajorTypeShift)
 };
 
-<<<<<<< HEAD
-CBOR_INTERNAL_API CBOR_INTERNAL_API_CC CborError _cbor_value_extract_number(const uint8_t **ptr, const uint8_t *end, uint64_t *len);
-CBOR_INTERNAL_API CBOR_INTERNAL_API_CC CborError _cbor_value_prepare_string_iteration(CborValue *it);
-=======
 CBOR_INTERNAL_API CborError CBOR_INTERNAL_API_CC _cbor_value_extract_number(const uint8_t **ptr, const uint8_t *end, uint64_t *len);
 CBOR_INTERNAL_API CborError CBOR_INTERNAL_API_CC _cbor_value_prepare_string_iteration(CborValue *it);
-CBOR_INTERNAL_API CborError CBOR_INTERNAL_API_CC _cbor_value_get_string_chunk(const CborValue *value, const void **bufferptr,
-                                                                              size_t *len, CborValue *next);
-
->>>>>>> 3642f49d
 
 #endif /* CBORINTERNAL_P_H */